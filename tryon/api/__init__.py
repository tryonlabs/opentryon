from .nova_canvas import AmazonNovaCanvasVTONAdapter
from .kling_ai import KlingAIVTONAdapter
from .segmind import SegmindVTONAdapter
from .nano_banana import NanoBananaAdapter, NanoBananaProAdapter
<<<<<<< HEAD
from .flux2 import Flux2ProAdapter, Flux2FlexAdapter
=======
from .lumaAI import LumaAIAdapter
from .flux2 import Flux2ProAdapter, Flux2FlexAdapter
from .lumaAI.luma_video_adapter import LumaAIVideoAdapter
>>>>>>> b709a807

__all__ = [
    "AmazonNovaCanvasVTONAdapter",
    "KlingAIVTONAdapter",
    "SegmindVTONAdapter",
    "NanoBananaAdapter",
    "NanoBananaProAdapter",
<<<<<<< HEAD
    "Flux2ProAdapter",
    "Flux2FlexAdapter",
=======
    "LumaAIAdapter",
    "Flux2ProAdapter",
    "Flux2FlexAdapter",
    "LumaAIVideoAdapter",
>>>>>>> b709a807
]<|MERGE_RESOLUTION|>--- conflicted
+++ resolved
@@ -2,13 +2,9 @@
 from .kling_ai import KlingAIVTONAdapter
 from .segmind import SegmindVTONAdapter
 from .nano_banana import NanoBananaAdapter, NanoBananaProAdapter
-<<<<<<< HEAD
-from .flux2 import Flux2ProAdapter, Flux2FlexAdapter
-=======
 from .lumaAI import LumaAIAdapter
 from .flux2 import Flux2ProAdapter, Flux2FlexAdapter
 from .lumaAI.luma_video_adapter import LumaAIVideoAdapter
->>>>>>> b709a807
 
 __all__ = [
     "AmazonNovaCanvasVTONAdapter",
@@ -16,13 +12,8 @@
     "SegmindVTONAdapter",
     "NanoBananaAdapter",
     "NanoBananaProAdapter",
-<<<<<<< HEAD
-    "Flux2ProAdapter",
-    "Flux2FlexAdapter",
-=======
     "LumaAIAdapter",
     "Flux2ProAdapter",
     "Flux2FlexAdapter",
     "LumaAIVideoAdapter",
->>>>>>> b709a807
 ]