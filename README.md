--- conflicted
+++ resolved
@@ -24,14 +24,10 @@
   - Nano Banana Pro (Gemini 3 Pro Image Preview) for advanced 4K image generation with search grounding
   - FLUX.2 [PRO] high-quality image generation with text-to-image, image editing, and multi-image composition
   - FLUX.2 [FLEX] flexible image generation with advanced controls (guidance, steps, prompt upsampling)
-<<<<<<< HEAD
-=======
-
   - Photon-Flash-1 (Luma AI): Fast and cost efficient image generation, ideal for rapid iteration and scale
   - Photon-1 (Luma AI): High-fidelity default model for professional-grade quality, creativity and detailed prompt handling
 - **Video Generation**:
   - Luma AI Video Generation Model (Dream Machine): High-quality video generation with text-to-image and image-to-video modes.
->>>>>>> b709a807
 - **Datasets Module**: 
   - Fashion-MNIST dataset loader with automatic download
   - VITON-HD dataset loader with lazy loading via PyTorch DataLoader
@@ -59,10 +55,7 @@
   - [Virtual Try-On with Segmind](#virtual-try-on-with-segmind)
   - [Image Generation with Nano Banana](#image-generation-with-nano-banana)
   - [Image Generation with FLUX.2](#image-generation-with-flux2)
-<<<<<<< HEAD
-=======
   - [Video Generation with Luma AI](#video-generation-with-luma-ai)
->>>>>>> b709a807
   - [Preprocessing Functions](#preprocessing-functions)
 - [Demos](#demos)
 - [Project Structure](#project-structure)
@@ -145,12 +138,9 @@
 
 # BFL API Credentials (required for FLUX.2 image generation)
 BFL_API_KEY=your_bfl_api_key
-<<<<<<< HEAD
-=======
 
 # Luma AI Credentials (required for Luma AI image generation)
 LUMA_AI_API_KEY=your_luma_ai_api_key
->>>>>>> b709a807
 ```
 
 **Notes**: 
@@ -1257,15 +1247,11 @@
 │   ├── api/                 # API adapters
 │   │   ├── nova_canvas.py  # Amazon Nova Canvas VTON adapter
 │   │   ├── kling_ai.py     # Kling AI VTON adapter
-<<<<<<< HEAD
-│   │   └── segmind.py      # Segmind Try-On Diffusion adapter
-=======
 │   │   ├── lumaAI/         # Luma AI Image generation adapter
 │   │   │    └── adapter.py  # LumaAIAdapter
 │   │   ├── segmind.py      # Segmind Try-On Diffusion adapter
 │   │   ├── nano_banana/    # Nano Banana (Gemini) image generation adapters
 │   │   │   └── adapter.py  # NanoBananaAdapter and NanoBananaProAdapter
->>>>>>> b709a807
 │   │   └── flux2.py        # FLUX.2 [PRO] and [FLEX] image generation adapters
 │   ├── datasets/            # Dataset loaders
 │   │   ├── base.py         # Base dataset interface
@@ -1294,14 +1280,9 @@
 ├── scripts/                 # Installation scripts
 ├── api_server.py            # FastAPI server for virtual try-on demo
 ├── main.py                  # Main CLI entry point
-<<<<<<< HEAD
-├── vton.py                  # Virtual try-on CLI (Amazon Nova Canvas & Kling AI)
 ├── run_demo.py              # Demo launcher (Gradio demos)
-=======
 ├── vton.py                  # Virtual try-on CLI (Amazon Nova Canvas, Kling AI, Segmind)
 ├── image_gen.py             # Image generation CLI (Nano Banana, FLUX.2)
-├── run_demo.py              # Demo launcher
->>>>>>> b709a807
 ├── requirements.txt         # Python dependencies
 ├── environment.yml          # Conda environment
 ├── README_API_SERVER.md     # API server documentation
@@ -1368,15 +1349,11 @@
 - PyJWT (>= 2.10.1)
 - boto3 (== 1.40.64)
 - python-dotenv (== 1.0.1)
-<<<<<<< HEAD
 - google-genai (>= 1.52.0)
 - fastapi (== 0.124.0)
 - uvicorn[standard] (== 0.38.0)
 - python-multipart (== 0.0.20)
-=======
-- google-genai (== 1.52.0)
 - lumaai (== 1.18.1)
->>>>>>> b709a807
 
 See `requirements.txt` or `environment.yml` for the complete list of dependencies.
 
@@ -1388,10 +1365,7 @@
 - **Segmind**: [Segmind Try-On Diffusion API](https://www.segmind.com/models/try-on-diffusion/api)
 - **Nano Banana**: [Gemini Image Generation Documentation](https://ai.google.dev/gemini-api/docs/image-generation)
 - **FLUX.2**: [BFL AI Documentation](https://docs.bfl.ai/)
-<<<<<<< HEAD
-=======
 - **Luma AI**: [Luma AI Image Generation Documentation](https://docs.lumalabs.ai/docs/python-image-generation)
->>>>>>> b709a807
 - **Discord Community**: [Join our Discord](https://discord.gg/T5mPpZHxkY)
 - **Outfit Generator Model**: [FLUX.1-dev LoRA Outfit Generator](https://huggingface.co/tryonlabs/FLUX.1-dev-LoRA-Outfit-Generator)
 
