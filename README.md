# OpenTryOn: Open-source AI toolkit for fashion tech and virtual try-on

[![Documentation](https://img.shields.io/badge/Documentation-Read%20Docs-teal?style=flat-square)](https://tryonlabs.github.io/opentryon/)
[![Discord](https://img.shields.io/badge/Discord-Join%20Chat-blue?style=flat-square&logo=discord)](https://discord.gg/T5mPpZHxkY)
[![License](https://img.shields.io/badge/License-CC%20BY--NC%204.0-lightgrey.svg?style=flat-square)](https://creativecommons.org/licenses/by-nc/4.0/)

OpenTryOn is an open-source AI toolkit designed for fashion technology and virtual try-on applications. This project provides a comprehensive suite of tools for garment segmentation, human parsing, pose estimation, and virtual try-on using state-of-the-art diffusion models.

📚 **Documentation**: Comprehensive documentation is available at [https://tryonlabs.github.io/opentryon/](https://tryonlabs.github.io/opentryon/)

## Star History

[![Star History Chart](https://api.star-history.com/svg?repos=tryonlabs/opentryon&type=date&legend=top-left)](https://www.star-history.com/#tryonlabs/opentryon&type=date&legend=top-left)

## 🎯 Features

- **Virtual Try-On**: 
  - Amazon Nova Canvas virtual try-on using AWS Bedrock
  - Kling AI virtual try-on using Kolors API
  - Segmind Try-On Diffusion API integration
  - Advanced diffusion-based virtual try-on capabilities using TryOnDiffusion
- **Image Generation**: 
<<<<<<< HEAD
  - Nano Banana (Gemini 2.5 Flash Image) for fast, efficient image generation
  - Nano Banana Pro (Gemini 3 Pro Image Preview) for advanced 4K image generation with search grounding
=======
  - FLUX.2 [PRO] high-quality image generation with text-to-image, image editing, and multi-image composition
  - FLUX.2 [FLEX] flexible image generation with advanced controls (guidance, steps, prompt upsampling)
>>>>>>> 7f48acf7
- **Datasets Module**: 
  - Fashion-MNIST dataset loader with automatic download
  - VITON-HD dataset loader with lazy loading via PyTorch DataLoader
  - Class-based adapter pattern for easy dataset integration
  - Support for both small and large datasets
- **Garment Preprocessing**: 
  - Garment segmentation using U2Net
  - Garment extraction and preprocessing
  - Human segmentation and parsing
- **Pose Estimation**: OpenPose-based pose keypoint extraction for garments and humans
- **Outfit Generation**: FLUX.1-dev LoRA-based outfit generation from text descriptions
- **Model Swap**: Swap garments on different models
- **Interactive Demos**: Gradio-based web interfaces for all features
- **Preprocessing Pipeline**: Complete preprocessing pipeline for training and inference

## 📋 Table of Contents

- [Documentation](#documentation)
- [Installation](#installation)
- [Quick Start](#quick-start)
- [Usage](#usage)
  - [Datasets Module](#datasets-module)
  - [Virtual Try-On with Amazon Nova Canvas](#virtual-try-on-with-amazon-nova-canvas)
  - [Virtual Try-On with Kling AI](#virtual-try-on-with-kling-ai)
<<<<<<< HEAD
  - [Virtual Try-On with Segmind](#virtual-try-on-with-segmind)
  - [Image Generation with Nano Banana](#image-generation-with-nano-banana)
=======
  - [Image Generation with FLUX.2](#image-generation-with-flux2)
>>>>>>> 7f48acf7
  - [Preprocessing Functions](#preprocessing-functions)
- [Demos](#demos)
- [Project Structure](#project-structure)
- [TryOnDiffusion Roadmap](#tryondiffusion-roadmap)
- [Contributing](#contributing)
- [License](#license)

## 📚 Documentation

**Complete documentation** for OpenTryOn is available at **[https://tryonlabs.github.io/opentryon/](https://tryonlabs.github.io/opentryon/)**

The documentation includes:
- Getting Started guides
- API Reference for all modules
- Usage examples and tutorials
- Datasets documentation (Fashion-MNIST, VITON-HD)
- API adapters documentation (Segmind, Kling AI, Amazon Nova Canvas)
- Interactive demos and examples
- Advanced guides and troubleshooting

Visit the [documentation site](https://tryonlabs.github.io/opentryon/) to explore all features, learn how to use OpenTryOn, and get started quickly!

## 🚀 Installation

### Prerequisites

- Python 3.10
- CUDA-capable GPU (recommended)
- Conda or Miniconda

### Step 1: Clone the Repository

```bash
git clone https://github.com/tryonlabs/opentryon.git
cd opentryon
```

### Step 2: Create Conda Environment

```bash
conda env create -f environment.yml
conda activate opentryon
```

Alternatively, you can install dependencies using pip:

```bash
pip install -r requirements.txt
```

### Step 3: Install Package

```bash
pip install -e .
```

### Step 4: Environment Variables

Create a `.env` file in the project root with the following variables:

```env
U2NET_CLOTH_SEG_CHECKPOINT_PATH=cloth_segm.pth

# AWS Credentials for Amazon Nova Canvas (optional, can use AWS CLI default profile)
AWS_ACCESS_KEY_ID=your_access_key
AWS_SECRET_ACCESS_KEY=your_secret_key
AMAZON_NOVA_REGION=us-east-1  # Optional: us-east-1, ap-northeast-1, eu-west-1
AMAZON_NOVA_MODEL_ID=amazon.nova-canvas-v1:0  # Optional

# Kling AI Credentials (required for Kling AI virtual try-on)
KLING_AI_API_KEY=your_kling_api_key
KLING_AI_SECRET_KEY=your_kling_secret_key
KLING_AI_BASE_URL=https://api-singapore.klingai.com  # Optional, defaults to Singapore endpoint

<<<<<<< HEAD
# Segmind Credentials (required for Segmind virtual try-on)
SEGMIND_API_KEY=your_segmind_api_key

# Google Gemini Credentials (required for Nano Banana image generation)
GEMINI_API_KEY=your_gemini_api_key
=======
# BFL API Credentials (required for FLUX.2 image generation)
BFL_API_KEY=your_bfl_api_key
>>>>>>> 7f48acf7
```

**Notes**: 
- Download the U2Net checkpoint file from the [huggingface-cloth-segmentation repository](https://github.com/wildoctopus/huggingface-cloth-segmentation)
- For Amazon Nova Canvas, ensure you have AWS credentials configured (via `.env` file or AWS CLI) and Nova Canvas enabled in your AWS Bedrock console
- For Kling AI, obtain your API key and secret key from the [Kling AI Developer Portal](https://app.klingai.com/global/dev/document-api/apiReference/model/functionalityTry)
<<<<<<< HEAD
- For Segmind, obtain your API key from the [Segmind API Portal](https://www.segmind.com/models/try-on-diffusion/api)
- For Nano Banana, obtain your API key from the [Google AI Studio](https://aistudio.google.com/app/apikey)
=======
- For FLUX.2 models, obtain your API key from [BFL AI](https://docs.bfl.ai/)
>>>>>>> 7f48acf7

## 🎮 Quick Start

### Basic Preprocessing

```python
from dotenv import load_dotenv
load_dotenv()

from tryon.preprocessing import segment_garment, extract_garment, segment_human

# Segment garment
segment_garment(
    inputs_dir="data/original_cloth",
    outputs_dir="data/garment_segmented",
    cls="upper"  # Options: "upper", "lower", "all"
)

# Extract garment
extract_garment(
    inputs_dir="data/original_cloth",
    outputs_dir="data/cloth",
    cls="upper",
    resize_to_width=400
)

# Segment human
segment_human(
    image_path="data/original_human/model.jpg",
    output_dir="data/human_segmented"
)
```

### Command Line Interface

```bash
# Segment garment
python main.py --dataset data --action segment_garment --cls upper

# Extract garment
python main.py --dataset data --action extract_garment --cls upper

# Segment human
python main.py --dataset data --action segment_human
```

## 📖 Usage

### Datasets Module

The `tryon.datasets` module provides easy-to-use interfaces for downloading and loading datasets commonly used in fashion and virtual try-on applications. The module uses a class-based adapter pattern for consistency and extensibility.

#### Supported Datasets

- **Fashion-MNIST**: A dataset of Zalando's article images (60K training, 10K test, 10 classes, 28×28 grayscale images)
- **VITON-HD**: A high-resolution virtual try-on dataset (11,647 training pairs, 2,032 test pairs, 1024×768 RGB images)
- **Subjects200K**: A large-scale dataset with 200,000 paired images for subject consistency research (loaded from HuggingFace)

#### Quick Example

```python
from tryon.datasets import FashionMNIST, VITONHD
from torchvision import transforms

# Fashion-MNIST: Small dataset, loads entirely into memory
fashion_dataset = FashionMNIST(download=True)
(train_images, train_labels), (test_images, test_labels) = fashion_dataset.load(
    normalize=True,
    flatten=False
)
print(f"Training set: {train_images.shape}")  # (60000, 28, 28)

# VITON-HD: Large dataset, uses lazy loading via DataLoader
viton_dataset = VITONHD(data_dir="./datasets/viton_hd", download=False)
transform = transforms.Compose([
    transforms.Resize((512, 384)),
    transforms.ToTensor(),
    transforms.Normalize(mean=[0.5, 0.5, 0.5], std=[0.5, 0.5, 0.5])
])
train_loader = viton_dataset.get_dataloader(
    split='train',
    batch_size=8,
    shuffle=True,
    transform=transform
)

# Subjects200K: Large-scale paired images from HuggingFace
from tryon.datasets import Subjects200K

subjects_dataset = Subjects200K()
hf_dataset = subjects_dataset.get_hf_dataset()
sample = hf_dataset['train'][0]
image = sample['image']  # PIL Image with paired images
collection = sample['collection']  # 'collection_1', 'collection_2', or 'collection_3'

# Get PyTorch DataLoader with quality filtering
dataloader = subjects_dataset.get_dataloader(
    batch_size=16,
    transform=transform,
    collection='collection_2',
    filter_high_quality=True
)
```

#### Documentation

For comprehensive documentation, API reference, usage examples, and best practices, see the [Datasets Module Documentation](tryon/datasets/README.md).

**Key Features:**
- ✅ Automatic download for Fashion-MNIST
- ✅ Lazy loading for large datasets (VITON-HD)
- ✅ PyTorch DataLoader integration
- ✅ Consistent API across datasets
- ✅ Class-based and function-based interfaces
- ✅ Support for custom transforms and preprocessing

### Virtual Try-On with Amazon Nova Canvas

Generate realistic virtual try-on images using Amazon Nova Canvas through AWS Bedrock. This feature combines a source image (person/model) with a reference image (garment/product) to create realistic try-on results.

#### Prerequisites

1. **AWS Account Setup**: 
   - Ensure you have an AWS account with access to Amazon Bedrock
   - Enable Nova Canvas model access in the AWS Bedrock console (Model access section)
   - Configure AWS credentials (via `.env` file or AWS CLI)

2. **Image Requirements**:
   - Maximum image size: 4.1M pixels (equivalent to 2,048 x 2,048)
   - Supported formats: JPG, PNG
   - Both source and reference images must meet size requirements

#### Command Line Usage

```bash
# Basic usage with GARMENT mask (default) - Nova Canvas
python vton.py --provider nova --source data/person.jpg --reference data/garment.jpg

# Specify garment class - Nova Canvas
python vton.py --provider nova --source person.jpg --reference garment.jpg --garment-class LOWER_BODY

# Use IMAGE mask type with custom mask - Nova Canvas
python vton.py --provider nova --source person.jpg --reference garment.jpg --mask-type IMAGE --mask-image mask.png

# Use different AWS region - Nova Canvas
python vton.py --provider nova --source person.jpg --reference garment.jpg --region ap-northeast-1

# Basic usage - Kling AI
python vton.py --provider kling --source person.jpg --reference garment.jpg

# Specify model version - Kling AI
python vton.py --provider kling --source person.jpg --reference garment.jpg --model kolors-virtual-try-on-v1-5

# Basic usage - Segmind
python vton.py --provider segmind --source person.jpg --reference garment.jpg --category "Upper body"

# Specify inference parameters - Segmind
python vton.py --provider segmind --source person.jpg --reference garment.jpg --category "Lower body" --num-steps 35 --guidance-scale 2.5

# Save output to specific directory
python vton.py --provider nova --source person.jpg --reference garment.jpg --output-dir results/
```

#### Python API Usage

```python
from dotenv import load_dotenv
load_dotenv()

from tryon.api import AmazonNovaCanvasVTONAdapter
from PIL import Image

# Initialize adapter
adapter = AmazonNovaCanvasVTONAdapter(region="us-east-1")

# Generate virtual try-on images
images = adapter.generate_and_decode(
    source_image="data/person.jpg",
    reference_image="data/garment.jpg",
    mask_type="GARMENT",  # Options: "GARMENT", "IMAGE"
    garment_class="UPPER_BODY"  # Options: "UPPER_BODY", "LOWER_BODY", "FULL_BODY", "FOOTWEAR"
)

# Save results
for idx, image in enumerate(images):
    image.save(f"outputs/vton_result_{idx}.png")
```

#### Mask Types

1. **GARMENT** (Default): Automatically detects and masks garment area based on garment class
   - `UPPER_BODY`: Tops, shirts, jackets, hoodies
   - `LOWER_BODY`: Pants, skirts, shorts
   - `FULL_BODY`: Dresses, jumpsuits
   - `FOOTWEAR`: Shoes, boots

2. **IMAGE**: Uses a custom black-and-white mask image
   - Black areas = replaced with garment
   - White areas = preserved from source image

#### Supported AWS Regions

- `us-east-1` (US East - N. Virginia) - Default
- `ap-northeast-1` (Asia Pacific - Tokyo)
- `eu-west-1` (Europe - Ireland)

#### Example: Complete Workflow

```python
from tryon.api import AmazonNovaCanvasVTONAdapter

# Initialize adapter
adapter = AmazonNovaCanvasVTONAdapter(region="us-east-1")

# Generate try-on for upper body garment
images = adapter.generate_and_decode(
    source_image="data/person.jpg",
    reference_image="data/shirt.jpg",
    mask_type="GARMENT",
    garment_class="UPPER_BODY"
)

# Generate try-on for lower body garment
images = adapter.generate_and_decode(
    source_image="data/person.jpg",
    reference_image="data/pants.jpg",
    mask_type="GARMENT",
    garment_class="LOWER_BODY"
)

# Save all results
for idx, image in enumerate(images):
    image.save(f"outputs/result_{idx}.png")
```

**Reference**: [Amazon Nova Canvas Virtual Try-On Documentation](https://aws.amazon.com/blogs/aws/amazon-nova-canvas-update-virtual-try-on-and-style-options-now-available/)

### Virtual Try-On with Kling AI

Generate realistic virtual try-on images using Kling AI's Kolors virtual try-on API. This feature combines a source image (person/model) with a reference image (garment/product) to create realistic try-on results with automatic task polling until completion.

#### Prerequisites

1. **Kling AI Account Setup**: 
   - Sign up for a Kling AI account at [Kling AI Developer Portal](https://app.klingai.com/)
   - Obtain your API key (access key) and secret key from the developer portal
   - Configure credentials in your `.env` file (see Environment Variables section)

2. **Image Requirements**:
   - Maximum image size: 16M pixels (equivalent to 4,096 x 4,096)
   - Maximum dimension: 4,096 pixels per side
   - Supported formats: JPG, PNG
   - Both source and reference images must meet size requirements

#### Command Line Usage

```bash
# Basic usage
python vton.py --provider kling --source person.jpg --reference garment.jpg

# Specify model version
python vton.py --provider kling --source person.jpg --reference garment.jpg --model kolors-virtual-try-on-v1-5

# Use custom base URL
python vton.py --provider kling --source person.jpg --reference garment.jpg --base-url https://api-singapore.klingai.com

# Save output to specific directory
python vton.py --provider kling --source person.jpg --reference garment.jpg --output-dir results/
```

#### Python API Usage

```python
from dotenv import load_dotenv
load_dotenv()

from tryon.api import KlingAIVTONAdapter
from PIL import Image

# Initialize adapter (uses environment variables by default)
adapter = KlingAIVTONAdapter()

# Or specify credentials directly
adapter = KlingAIVTONAdapter(
    api_key="your_api_key",
    secret_key="your_secret_key",
    base_url="https://api-singapore.klingai.com"  # Optional
)

# Generate virtual try-on images
images = adapter.generate_and_decode(
    source_image="data/person.jpg",
    reference_image="data/garment.jpg",
    model="kolors-virtual-try-on-v1-5"  # Optional, uses API default if not specified
)

# Save results
for idx, image in enumerate(images):
    image.save(f"outputs/vton_result_{idx}.png")
```

#### Model Versions

Kling AI supports multiple model versions:
- `kolors-virtual-try-on-v1`: Original model version
- `kolors-virtual-try-on-v1-5`: Enhanced version

If not specified, the API uses the default model version.

#### Asynchronous Processing

Kling AI processes virtual try-on requests asynchronously. The adapter automatically:
1. Submits the request and receives a `task_id`
2. Polls the task status endpoint until completion
3. Returns image URLs when the task succeeds
4. Raises errors if the task fails or times out (default timeout: 5 minutes)

You can customize polling behavior:

```python
# Manual polling
adapter = KlingAIVTONAdapter()

# Submit task
response = adapter.generate(
    source_image="person.jpg",
    reference_image="garment.jpg"
)
# This automatically polls until completion

# Or poll manually with custom settings
task_id = "your_task_id"
image_urls = adapter.poll_task_until_complete(
    task_id=task_id,
    poll_interval=2,  # Check every 2 seconds
    max_wait_time=600  # Maximum 10 minutes
)
```

#### Example: Complete Workflow

```python
from tryon.api import KlingAIVTONAdapter

# Initialize adapter
adapter = KlingAIVTONAdapter()

# Generate try-on
images = adapter.generate_and_decode(
    source_image="data/person.jpg",
    reference_image="data/shirt.jpg",
    model="kolors-virtual-try-on-v1-5"
)

# Save all results
for idx, image in enumerate(images):
    image.save(f"outputs/result_{idx}.png")
```

#### Supported Base URLs

- `https://api-singapore.klingai.com` (Singapore) - Default
- Other regional endpoints may be available (check Kling AI documentation)

**Reference**: [Kling AI API Documentation](https://app.klingai.com/global/dev/document-api/apiReference/model/functionalityTry)

### Virtual Try-On with Segmind

Generate realistic virtual try-on images using Segmind's Try-On Diffusion API. This feature combines a model image (person) with a cloth image (garment/product) to create realistic try-on results.

#### Prerequisites

1. **Segmind Account Setup**: 
   - Sign up for a Segmind account at [Segmind API Portal](https://www.segmind.com/models/try-on-diffusion/api)
   - Obtain your API key from the Segmind dashboard
   - Configure credentials in your `.env` file (see Environment Variables section)

2. **Image Requirements**:
   - Images can be provided as file paths, URLs, or base64-encoded strings
   - Supported formats: JPG, PNG
   - Both model and cloth images must be valid image files

#### Command Line Usage

```bash
# Basic usage
python vton.py --provider segmind --source person.jpg --reference garment.jpg --category "Upper body"

# Specify garment category
python vton.py --provider segmind --source person.jpg --reference garment.jpg --category "Lower body"

# Use custom inference parameters
python vton.py --provider segmind --source person.jpg --reference garment.jpg --category "Dress" --num-steps 35 --guidance-scale 2.5 --seed 42

# Save output to specific directory
python vton.py --provider segmind --source person.jpg --reference garment.jpg --category "Upper body" --output-dir results/
```

#### Python API Usage

```python
from dotenv import load_dotenv
load_dotenv()

from tryon.api import SegmindVTONAdapter
from PIL import Image

# Initialize adapter (uses environment variable by default)
adapter = SegmindVTONAdapter()

# Or specify API key directly
adapter = SegmindVTONAdapter(api_key="your_api_key")

# Generate virtual try-on images
images = adapter.generate_and_decode(
    model_image="data/person.jpg",
    cloth_image="data/garment.jpg",
    category="Upper body",  # Options: "Upper body", "Lower body", "Dress"
    num_inference_steps=35,  # Optional: 20-100, default: 25
    guidance_scale=2.5,  # Optional: 1-25, default: 2
    seed=42  # Optional: -1 to 999999999999999, default: -1
)

# Save results
for idx, image in enumerate(images):
    image.save(f"outputs/vton_result_{idx}.png")
```

#### Garment Categories

Segmind supports three garment categories:
- `"Upper body"`: Tops, shirts, jackets, hoodies (default)
- `"Lower body"`: Pants, skirts, shorts
- `"Dress"`: Dresses, jumpsuits

#### Inference Parameters

- **num_inference_steps**: Number of denoising steps (default: 25, range: 20-100)
  - Higher values may produce better quality but take longer
- **guidance_scale**: Scale for classifier-free guidance (default: 2, range: 1-25)
  - Higher values make the model follow the input more closely
- **seed**: Seed for reproducible results (default: -1 for random, range: -1 to 999999999999999)

#### Example: Complete Workflow

```python
from tryon.api import SegmindVTONAdapter

# Initialize adapter
adapter = SegmindVTONAdapter()

# Generate try-on for upper body garment
images = adapter.generate_and_decode(
    model_image="data/person.jpg",
    cloth_image="data/shirt.jpg",
    category="Upper body"
)

# Generate try-on for lower body garment with custom parameters
images = adapter.generate_and_decode(
    model_image="data/person.jpg",
    cloth_image="data/pants.jpg",
    category="Lower body",
    num_inference_steps=35,
    guidance_scale=2.5,
    seed=42
)

# Save all results
for idx, image in enumerate(images):
    image.save(f"outputs/result_{idx}.png")
```

**Reference**: [Segmind Try-On Diffusion API Documentation](https://www.segmind.com/models/try-on-diffusion/api)

### Image Generation with Nano Banana

Generate high-quality images using Google's Gemini image generation models (Nano Banana and Nano Banana Pro). These models support text-to-image generation, image editing, multi-image composition, and batch generation.

#### Prerequisites

1. **Google Gemini Account Setup**: 
   - Sign up for a Google AI Studio account at [Google AI Studio](https://aistudio.google.com/)
   - Obtain your API key from the [API Keys page](https://aistudio.google.com/app/apikey)
   - Configure credentials in your `.env` file (see Environment Variables section)

2. **Model Selection**:
   - **Nano Banana (Gemini 2.5 Flash Image)**: Fast, efficient, 1024px resolution - ideal for high-volume tasks
   - **Nano Banana Pro (Gemini 3 Pro Image Preview)**: Advanced, up to 4K resolution, search grounding - ideal for professional production

#### Command Line Usage

```bash
# Text-to-image with Nano Banana (Fast)
python image_gen.py --provider nano-banana --prompt "A stylish fashion model wearing a modern casual outfit in a studio setting"

# Text-to-image with Nano Banana Pro (4K)
python image_gen.py --provider nano-banana-pro --prompt "Professional fashion photography of elegant evening wear on a runway" --resolution 4K

# Image editing
python image_gen.py --provider nano-banana --mode edit --image person.jpg --prompt "Change the outfit to a formal business suit"

# Multi-image composition
python image_gen.py --provider nano-banana --mode compose --images outfit1.jpg outfit2.jpg --prompt "Create a fashion catalog layout combining these clothing styles"

# Batch generation
python image_gen.py --provider nano-banana --batch prompts.txt --output-dir results/
```

#### Python API Usage

**Nano Banana (Fast):**

```python
from dotenv import load_dotenv
load_dotenv()

from tryon.api.nano_banana import NanoBananaAdapter

# Initialize adapter
adapter = NanoBananaAdapter()

# Text-to-image generation
images = adapter.generate_text_to_image(
    prompt="A stylish fashion model wearing a modern casual outfit in a studio setting",
    aspect_ratio="16:9"  # Optional: "1:1", "2:3", "3:2", "3:4", "4:3", "4:5", "5:4", "9:16", "16:9", "21:9"
)

# Image editing
images = adapter.generate_image_edit(
    image="person.jpg",
    prompt="Change the outfit to a formal business suit"
)

# Multi-image composition
images = adapter.generate_multi_image(
    images=["outfit1.jpg", "outfit2.jpg"],
    prompt="Create a fashion catalog layout combining these clothing styles"
)

# Batch generation
results = adapter.generate_batch([
    "A fashion model showcasing summer collection",
    "Professional photography of formal wear",
    "Casual street style outfit on a model"
])

# Save results
for idx, image in enumerate(images):
    image.save(f"outputs/generated_{idx}.png")
```

**Nano Banana Pro (Advanced):**

```python
from tryon.api.nano_banana import NanoBananaProAdapter

# Initialize adapter
adapter = NanoBananaProAdapter()

# Text-to-image with 4K resolution
images = adapter.generate_text_to_image(
    prompt="Professional fashion photography of elegant evening wear on a runway",
    resolution="4K",  # Options: "1K", "2K", "4K"
    aspect_ratio="16:9",
    use_search_grounding=True  # Optional: Use Google Search for real-world grounding
)

# Image editing with 2K resolution
images = adapter.generate_image_edit(
    image="person.jpg",
    prompt="Change the outfit to a formal business suit",
    resolution="2K"
)

# Save results
images[0].save("result.png")
```

#### Supported Features

- **Text-to-Image**: Generate images from text descriptions
- **Image Editing**: Edit images using text prompts (add, remove, modify elements)
- **Multi-Image Composition**: Combine multiple images with style transfer
- **Batch Generation**: Generate multiple images in batch
- **Aspect Ratios**: 10 supported aspect ratios (1:1, 2:3, 3:2, 3:4, 4:3, 4:5, 5:4, 9:16, 16:9, 21:9)
- **High Resolution**: Up to 4K resolution with Nano Banana Pro
- **Search Grounding**: Real-world grounding using Google Search (Nano Banana Pro only)

#### Aspect Ratios

**Nano Banana (1024px):**
- `"1:1"` (1024x1024)
- `"16:9"` (1344x768)
- `"9:16"` (768x1344)
- And 7 more options

**Nano Banana Pro (1K/2K/4K):**
- Same aspect ratios with resolution-specific dimensions
- `"1K"`: Standard resolution
- `"2K"`: High resolution
- `"4K"`: Ultra-high resolution

**Reference**: [Gemini Image Generation Documentation](https://ai.google.dev/gemini-api/docs/image-generation)

### Preprocessing Functions

#### Segment Garment

Segments garments from images using U2Net model.

```python
from tryon.preprocessing import segment_garment

segment_garment(
    inputs_dir="path/to/input/images",
    outputs_dir="path/to/output/segments",
    cls="upper"  # "upper", "lower", or "all"
)
```

#### Extract Garment

Extracts and preprocesses garments from images.

```python
from tryon.preprocessing import extract_garment

extract_garment(
    inputs_dir="path/to/input/images",
    outputs_dir="path/to/output/garments",
    cls="upper",
    resize_to_width=400
)
```

#### Segment Human

Segments human subjects from images.

```python
from tryon.preprocessing import segment_human

segment_human(
    image_path="path/to/human/image.jpg",
    output_dir="path/to/output/directory"
)
```

## 🎨 Demos

The project includes several interactive Gradio demos for easy experimentation:

### Extract Garment Demo

```bash
python run_demo.py --name extract_garment
```

### Model Swap Demo

```bash
python run_demo.py --name model_swap
```

### Outfit Generator Demo

```bash
python run_demo.py --name outfit_generator
```

Each demo launches a web interface where you can interact with the models through a user-friendly UI.

## 📁 Project Structure

```
opentryon/
├── tryon/                    # Main try-on preprocessing module
│   ├── api/                 # API adapters
│   │   ├── nova_canvas.py  # Amazon Nova Canvas VTON adapter
│   │   ├── kling_ai.py     # Kling AI VTON adapter
<<<<<<< HEAD
│   │   └── segmind.py      # Segmind Try-On Diffusion adapter
=======
│   │   └── flux2.py        # FLUX.2 [PRO] and [FLEX] image generation adapters
>>>>>>> 7f48acf7
│   ├── datasets/            # Dataset loaders
│   │   ├── base.py         # Base dataset interface
│   │   ├── fashion_mnist.py # Fashion-MNIST dataset
│   │   ├── viton_hd.py     # VITON-HD dataset
│   │   ├── example_usage.py # Usage examples
│   │   └── README.md       # Datasets documentation
│   ├── preprocessing/        # Preprocessing utilities
│   │   ├── captioning/       # Image captioning
│   │   ├── sam2/            # SAM2 segmentation
│   │   ├── u2net/           # U2Net segmentation models
│   │   └── utils.py         # Utility functions
│   └── models/              # Model implementations
│       └── ootdiffusion/    # OOTDiffusion model
├── tryondiffusion/          # TryOnDiffusion implementation
│   ├── diffusion.py         # Diffusion model
│   ├── network.py           # Network architecture
│   ├── trainer.py           # Training utilities
│   ├── pre_processing/      # Preprocessing for training
│   └── utils/               # Utility functions
├── demo/                    # Interactive demos
│   ├── extract_garment/     # Garment extraction demo
│   ├── model_swap/          # Model swap demo
│   └── outfit_generator/    # Outfit generator demo
├── scripts/                 # Installation scripts
├── main.py                  # Main CLI entry point
├── vton.py                  # Virtual try-on CLI (Amazon Nova Canvas & Kling AI)
├── run_demo.py              # Demo launcher
├── requirements.txt         # Python dependencies
└── environment.yml          # Conda environment
```

## 🗺️ TryOnDiffusion: Roadmap

Based on the [TryOnDiffusion paper](https://arxiv.org/abs/2306.08276):

1. ~~Prepare initial implementation~~
2. Test initial implementation with small dataset (VITON-HD)
3. Gather sufficient data and compute resources
4. Prepare and train final implementation
5. Publicly release parameters

## 🤝 Contributing

We welcome contributions! Please follow these steps:

### 1. Open an Issue

We recommend opening an issue (if one doesn't already exist) and discussing your intended changes before making any modifications. This helps us provide feedback and confirm the planned changes.

### 2. Fork and Set Up

1. Fork the repository
2. Set up the environment using the installation instructions above
3. Install dependencies
4. Make your changes

### 3. Create Pull Request

Create a pull request to the main branch from your fork's branch. Please ensure:
- Your code follows the project's style guidelines
- You've tested your changes
- Documentation is updated if needed

### 4. Review Process

Once the pull request is created, we will review the code changes and merge the pull request as soon as possible.

### Writing Documentation

If you're interested in improving documentation, you can:
- Add content to `README.md`
- Create new documentation files as needed
- Submit a pull request with your documentation improvements

For detailed contribution guidelines, see [CONTRIBUTING.md](CONTRIBUTING.md).

## 📝 Requirements

Key dependencies include:
- PyTorch (== 2.1.2)
- torchvision (== 0.16.2)
- diffusers (== 0.29.2)
- transformers (== 4.42.4)
- gradio (== 4.44.1)
- opencv-python (== 4.8.1.78)
- scikit-image (== 0.22.0)
- numpy (== 1.26.4)
- einops (== 0.7.0)
- requests (>= 2.31.0)
- PyJWT (>= 2.10.1)
- boto3 (== 1.40.64)
- python-dotenv (== 1.0.1)
- google-genai (== 1.52.0)

See `requirements.txt` or `environment.yml` for the complete list of dependencies.

## 📚 Additional Resources

- **TryOnDiffusion Paper**: [arXiv:2306.08276](https://arxiv.org/abs/2306.08276)
- **Amazon Nova Canvas**: [AWS Blog Post](https://aws.amazon.com/blogs/aws/amazon-nova-canvas-update-virtual-try-on-and-style-options-now-available/)
- **Kling AI**: [Kling AI API Documentation](https://app.klingai.com/global/dev/document-api/apiReference/model/functionalityTry)
<<<<<<< HEAD
- **Segmind**: [Segmind Try-On Diffusion API](https://www.segmind.com/models/try-on-diffusion/api)
- **Nano Banana**: [Gemini Image Generation Documentation](https://ai.google.dev/gemini-api/docs/image-generation)
=======
- **FLUX.2**: [BFL AI Documentation](https://docs.bfl.ai/)
>>>>>>> 7f48acf7
- **Discord Community**: [Join our Discord](https://discord.gg/T5mPpZHxkY)
- **Outfit Generator Model**: [FLUX.1-dev LoRA Outfit Generator](https://huggingface.co/tryonlabs/FLUX.1-dev-LoRA-Outfit-Generator)

## 📄 License

All material is made available under [Creative Commons BY-NC 4.0](https://creativecommons.org/licenses/by-nc/4.0/). 

You can **use** the material for **non-commercial purposes**, as long as you:
- Give appropriate credit by **citing our original [GitHub repository](https://github.com/tryonlabs/opentryon)**
- **Indicate any changes** that you've made to the code

---

Made with ❤️ by [TryOn Labs](https://www.tryonlabs.ai)<|MERGE_RESOLUTION|>--- conflicted
+++ resolved
@@ -20,13 +20,10 @@
   - Segmind Try-On Diffusion API integration
   - Advanced diffusion-based virtual try-on capabilities using TryOnDiffusion
 - **Image Generation**: 
-<<<<<<< HEAD
   - Nano Banana (Gemini 2.5 Flash Image) for fast, efficient image generation
   - Nano Banana Pro (Gemini 3 Pro Image Preview) for advanced 4K image generation with search grounding
-=======
   - FLUX.2 [PRO] high-quality image generation with text-to-image, image editing, and multi-image composition
   - FLUX.2 [FLEX] flexible image generation with advanced controls (guidance, steps, prompt upsampling)
->>>>>>> 7f48acf7
 - **Datasets Module**: 
   - Fashion-MNIST dataset loader with automatic download
   - VITON-HD dataset loader with lazy loading via PyTorch DataLoader
@@ -51,12 +48,9 @@
   - [Datasets Module](#datasets-module)
   - [Virtual Try-On with Amazon Nova Canvas](#virtual-try-on-with-amazon-nova-canvas)
   - [Virtual Try-On with Kling AI](#virtual-try-on-with-kling-ai)
-<<<<<<< HEAD
   - [Virtual Try-On with Segmind](#virtual-try-on-with-segmind)
   - [Image Generation with Nano Banana](#image-generation-with-nano-banana)
-=======
   - [Image Generation with FLUX.2](#image-generation-with-flux2)
->>>>>>> 7f48acf7
   - [Preprocessing Functions](#preprocessing-functions)
 - [Demos](#demos)
 - [Project Structure](#project-structure)
@@ -131,28 +125,23 @@
 KLING_AI_SECRET_KEY=your_kling_secret_key
 KLING_AI_BASE_URL=https://api-singapore.klingai.com  # Optional, defaults to Singapore endpoint
 
-<<<<<<< HEAD
 # Segmind Credentials (required for Segmind virtual try-on)
 SEGMIND_API_KEY=your_segmind_api_key
 
 # Google Gemini Credentials (required for Nano Banana image generation)
 GEMINI_API_KEY=your_gemini_api_key
-=======
+
 # BFL API Credentials (required for FLUX.2 image generation)
 BFL_API_KEY=your_bfl_api_key
->>>>>>> 7f48acf7
 ```
 
 **Notes**: 
 - Download the U2Net checkpoint file from the [huggingface-cloth-segmentation repository](https://github.com/wildoctopus/huggingface-cloth-segmentation)
 - For Amazon Nova Canvas, ensure you have AWS credentials configured (via `.env` file or AWS CLI) and Nova Canvas enabled in your AWS Bedrock console
 - For Kling AI, obtain your API key and secret key from the [Kling AI Developer Portal](https://app.klingai.com/global/dev/document-api/apiReference/model/functionalityTry)
-<<<<<<< HEAD
 - For Segmind, obtain your API key from the [Segmind API Portal](https://www.segmind.com/models/try-on-diffusion/api)
 - For Nano Banana, obtain your API key from the [Google AI Studio](https://aistudio.google.com/app/apikey)
-=======
 - For FLUX.2 models, obtain your API key from [BFL AI](https://docs.bfl.ai/)
->>>>>>> 7f48acf7
 
 ## 🎮 Quick Start
 
@@ -834,11 +823,8 @@
 │   ├── api/                 # API adapters
 │   │   ├── nova_canvas.py  # Amazon Nova Canvas VTON adapter
 │   │   ├── kling_ai.py     # Kling AI VTON adapter
-<<<<<<< HEAD
 │   │   └── segmind.py      # Segmind Try-On Diffusion adapter
-=======
 │   │   └── flux2.py        # FLUX.2 [PRO] and [FLEX] image generation adapters
->>>>>>> 7f48acf7
 │   ├── datasets/            # Dataset loaders
 │   │   ├── base.py         # Base dataset interface
 │   │   ├── fashion_mnist.py # Fashion-MNIST dataset
@@ -940,12 +926,9 @@
 - **TryOnDiffusion Paper**: [arXiv:2306.08276](https://arxiv.org/abs/2306.08276)
 - **Amazon Nova Canvas**: [AWS Blog Post](https://aws.amazon.com/blogs/aws/amazon-nova-canvas-update-virtual-try-on-and-style-options-now-available/)
 - **Kling AI**: [Kling AI API Documentation](https://app.klingai.com/global/dev/document-api/apiReference/model/functionalityTry)
-<<<<<<< HEAD
 - **Segmind**: [Segmind Try-On Diffusion API](https://www.segmind.com/models/try-on-diffusion/api)
 - **Nano Banana**: [Gemini Image Generation Documentation](https://ai.google.dev/gemini-api/docs/image-generation)
-=======
 - **FLUX.2**: [BFL AI Documentation](https://docs.bfl.ai/)
->>>>>>> 7f48acf7
 - **Discord Community**: [Join our Discord](https://discord.gg/T5mPpZHxkY)
 - **Outfit Generator Model**: [FLUX.1-dev LoRA Outfit Generator](https://huggingface.co/tryonlabs/FLUX.1-dev-LoRA-Outfit-Generator)
 
